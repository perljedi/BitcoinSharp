--- conflicted
+++ resolved
@@ -15,11 +15,8 @@
  */
 
 using System;
-<<<<<<< HEAD
-=======
 using System.Globalization;
 using System.Threading;
->>>>>>> 5ca4bdd9
 using BitcoinSharp.Core;
 using NUnit.Framework;
 
